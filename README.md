# Tilt Hydrometer Terminal Display and Brewstat.us Logger

[ONLINE] RED TILT - 12:16:49
----------------------------------------------------------------------

┌─────────────────────────────────┐  ┌─────────────────────────────────┐
│             GRAVITY             │  │           TEMPERATURE           │
│                                 │  │                                 │
│    ████      ████ ████ ████     │  │       ████  █        ████       │
│    █  █      █  █ █  █ █        │  │          █ ██        █  █       │
│    █  █      █  █ █  █ █        │  │          █  █        █  █       │
│    █  █      ████ ████ ████     │  │         █   █        █  █       │
│    █  █         █ █  █ █  █     │  │        █    █        █  █       │
│    █  █ ███     █ █  █ █  █     │  │       █     █   ███  █  █       │
│    ████ ███  ████ ████ ████     │  │       █    ████ ███  ████       │
│                                 │  │                                 │
│           (0.986 SG)            │  │        (71.0°F / 21.7°C)        │
└─────────────────────────────────┘  └─────────────────────────────────┘

Signal: -75dBm | Last Update: 12:16:46

HISTORY:
GRAVITY (1h)                       TEMPERATURE (1h)
1.486│                               72│ 
1.319│                               72│ 
1.153│                               71│ 
0.986│█                              71│█
0.819│█                              71│█
0.653│█                              70│█
     └─                                 └─
Now: 0.986                         Now: 71.0°F

----------------------------------------------------------------------

BrewStat.us: ENABLED | CSV: 1 readings | Press: 'q'=quit 'c'=config

## Project Goals

This project aims to create a standalone Bluetooth data reader for the Tilt hydrometer that runs on Raspberry Pi 5, completely independent of Tilt's official software.

### Primary Objectives

1. **Direct Bluetooth Communication**: Establish direct Bluetooth Low Energy (BLE) connection with Tilt hydrometer
2. **Real-time Data Reading**: Continuously read gravity and temperature measurements
3. **Independent Logging**: Store data locally without relying on Tilt's cloud services or software
4. **Raspberry Pi 5 Compatibility**: Optimized for Raspberry Pi 5 hardware
5. **Data Display**: Simple interface to view current and historical readings

### Key Features

- [x] Bluetooth LE scanning and connection to Tilt devices
- [x] Parse gravity (specific gravity) and temperature data
- [x] Local data storage (CSV/JSON format)
- [x] Terminal-based ASCII art display interface
- [x] BrewStat.us cloud logging integration
- [x] Support for multiple Tilt colors/devices
- [x] Device calibration system
- [x] Real-time monitoring with instant keyboard controls

### Technical Requirements

- **Platform**: Raspberry Pi 5 with Bluetooth LE support
- **Programming Language**: Python (preferred for Raspberry Pi ecosystem)
- **Dependencies**: Bluetooth LE libraries, data storage, terminal UI libraries (curses/rich)
- **No External Services**: Complete offline operation

## Research Notes

### Tilt Hydrometer Technical Details

#### iBeacon Protocol Specifications
- **Communication Method**: Bluetooth Low Energy (BLE) using iBeacon advertising packets
- **Data Broadcasting**: Broadcasts every 5 seconds without requiring connection
- **Data Format**: 27-octet iBeacon manufacturer-specific data structure
- **Manufacturer ID**: Apple (4C 00)

#### Data Encoding Format
```
iBeacon Structure:
- FF: Manufacturer specific data type
- 4C 00: Apple manufacturer ID  
- 02: iBeacon type (constant)
- 15: Data length (constant)
- UUID: 16-byte device identifier (color-specific)
- Major: 16-bit temperature (°F, big-endian)
- Minor: 16-bit gravity (*1000, big-endian)  
- TX Power: 8-bit signal power (dBm)
```

#### Color-Coded Device UUIDs
Each Tilt color has a unique UUID:
- **Red**: A495BB10C5B14B44B5121370F02D74DE
- **Green**: A495BB20C5B14B44B5121370F02D74DE
- **Black**: A495BB30C5B14B44B5121370F02D74DE
- **Purple**: A495BB40C5B14B44B5121370F02D74DE
- **Orange**: A495BB50C5B14B44B5121370F02D74DE
- **Blue**: A495BB60C5B14B44B5121370F02D74DE
- **Yellow**: A495BB70C5B14B44B5121370F02D74DE
- **Pink**: A495BB80C5B14B44B5121370F02D74DE

#### Data Parsing Algorithm
```python
# Temperature (Major field) - degrees Fahrenheit
temperature = (data[20] << 8) | data[21]

# Specific Gravity (Minor field) - divide by 1000
gravity = ((data[22] << 8) | data[23]) / 1000.0
```

#### Device Specifications
- **Gravity Range**: 0.990 to 1.120 SG
- **Gravity Accuracy**: ±0.002 SG
- **Temperature Accuracy**: ±1°F (±0.5°C)
- **Resolution**: 0.001 SG increments, 1°F increments
- **Update Rate**: Every 5 seconds

### Implementation Approach

#### Recommended Python Libraries

1. **aioblescan** (Primary Choice)
   - Async Python library specifically designed for BLE beacon scanning
   - Proven compatibility with Tilt hydrometers
   - Can decode iBeacon data automatically
   - Good Raspberry Pi support

2. **bleak** (Alternative)  
   - Cross-platform BLE library
   - **Caution**: Known issues with Raspberry Pi 5
   - Requires enabling experimental BlueZ features
   - May need passive scanning mode

#### Raspberry Pi 5 Configuration Requirements
```bash
# Enable experimental BlueZ features
echo "Experimental = true" >> /etc/bluetooth/main.conf
sudo systemctl restart bluetooth
```

#### Architecture Design
```
┌─────────────────┐    ┌──────────────────┐    ┌─────────────────┐
│   Tilt Device   │───▶│  BLE Scanner     │───▶│  Data Parser    │
│   (iBeacon)     │    │  (aioblescan)    │    │  (UUID+Data)    │
└─────────────────┘    └──────────────────┘    └─────────────────┘
                                                         │
┌─────────────────┐    ┌──────────────────┐             ▼
│ Terminal ASCII  │◄───│  Data Storage    │◄────────────┐
│   Interface     │    │  (CSV/JSON)      │             │
└─────────────────┘    └──────────────────┘             │
                                │                       │
                                ▼                       │
                       ┌──────────────────┐             │
                       │  BrewStat.us     │◄────────────┘
                       │  Cloud Logger    │
                       └──────────────────┘
```

#### Development Phases
1. **Phase 1**: Basic BLE scanning and iBeacon detection
2. **Phase 2**: Tilt-specific data parsing and validation  
3. **Phase 3**: Data logging and storage implementation
4. **Phase 4**: Terminal ASCII art interface with real-time display
5. **Phase 5**: BrewStat.us API integration for cloud logging
6. **Phase 6**: Multi-device support and data export

#### Potential Challenges
- **Raspberry Pi 5 BLE Stack**: Known compatibility issues with some libraries
- **WiFi Interference**: 2.4GHz WiFi may interfere with BLE on Pi 5
- **BlueZ Limitations**: May require experimental features enabled
- **Permission Requirements**: BLE scanning typically requires root privileges

### BrewStat.us Cloud Integration

#### API Endpoint
- **URL Format**: `https://www.brewstat.us/tilt/{API_KEY}/log`
- **Method**: POST (assumed based on standard cloud logging practices)
- **Example**: `https://www.brewstat.us/tilt/XXXXXX/log`

#### Data Format Requirements
Based on research of similar services, the expected payload likely includes:
```json
{
  "timestamp": "2025-01-07T12:00:00Z",
  "temperature": 68.5,
  "gravity": 1.045,
  "color": "RED",
  "device_id": "A495BB10C5B14B44B5121370F02D74DE"
}
```

#### Integration Features
- **Automatic Upload**: Send data every 15 minutes (standard Tilt cloud interval)
- **Offline Buffering**: Queue data when network unavailable
- **Error Handling**: Retry failed uploads with exponential backoff
- **Configuration**: User-provided API key from BrewStat.us account

#### Terminal Interface Design
```
╔══════════════════════════════════════════════════════════════════════════════════════╗
║                          🍺 TILT HYDROMETER MONITOR 🍺                              ║
╠══════════════════════════════════════════════════════════════════════════════════════╣
║                                                                                      ║
║  Device: RED TILT                    Status: ●CONNECTED                             ║
║  Last Update: 2025-01-07 12:34:56    Signal: -65 dBm                               ║
║                                                                                      ║
║  ┌─────────────────────────────────┐  ┌─────────────────────────────────────────┐   ║
║  │        TEMPERATURE              │  │          SPECIFIC GRAVITY               │   ║
║  │                                 │  │                                         │   ║
║  │           68.5°F                │  │             1.045                       │   ║
║  │         (20.3°C)                │  │                                         │   ║
║  │                                 │  │   ████████████░░░░░                     │   ║
║  │    ████████████████░░            │  │   Progress: ██████░░ 75%               │   ║
║  │    Min: 65°F  Max: 72°F         │  │   Start: 1.060  Target: 1.010          │   ║
║  └─────────────────────────────────┘  └─────────────────────────────────────────┘   ║
║                                                                                      ║
║  ┌─────────────────────────────────────────────────────────────────────────────┐   ║
║  │                       TEMPERATURE HISTORY (14 days)                         │   ║
║  │ 72°F│                                                              █        │   ║
║  │ 70°F│  █                                                          █ █       │   ║
║  │ 68°F│  █ █      █                                               █ █ █ █     │   ║
║  │ 66°F│  █ █ █    █ █                                          █ █ █ █ █ █    │   ║
║  │ 64°F│  █ █ █ █ █ █ █ █ █ █ █ █ █ █ █ █ █ █ █ █ █ █ █ █ █ █ █ █ █ █ █ █    │   ║
║  │     └─────────────────────────────────────────────────────────────────────  │   ║
║  │     Day: 1  2  3  4  5  6  7  8  9 10 11 12 13 14        (15min intervals) │   ║
║  └─────────────────────────────────────────────────────────────────────────────┘   ║
║                                                                                      ║
║  ┌─────────────────────────────────────────────────────────────────────────────┐   ║
║  │                        GRAVITY HISTORY (14 days)                            │   ║
║  │1.060│█                                                                      │   ║
║  │1.055│█ █                                                                    │   ║
║  │1.050│█ █ █                                                                  │   ║
║  │1.045│█ █ █ █                                                               │   ║
║  │1.040│█ █ █ █ █                                                             │   ║
║  │1.035│█ █ █ █ █ █ █ █ █ █ █ █ █ █ █ █ █ █ █ █ █ █ █ █ █ █ █ █ █ █ █ █       │   ║
║  │     └─────────────────────────────────────────────────────────────────────  │   ║
║  │     Day: 1  2  3  4  5  6  7  8  9 10 11 12 13 14        (15min intervals) │   ║
║  └─────────────────────────────────────────────────────────────────────────────┘   ║
║                                                                                      ║
║  Cloud Status: BrewStat.us ●CONNECTED    Last Upload: 12:30:01                     ║
║  Local Log: 1,247 readings               Storage: data/tilt_log_2025-01-07.csv     ║
║                                                                                      ║
║  Recent Activity:                                                                   ║
║  12:34:56  68.5°F  1.045  Steady fermentation                                      ║
║  12:29:56  68.4°F  1.046  Temperature rising                                       ║
║  12:24:56  68.2°F  1.047  Gravity dropping                                         ║
║                                                                                      ║
║  Press 'q' to quit | 'r' to reset | 's' to save | 'c' to configure                ║
╚══════════════════════════════════════════════════════════════════════════════════════╝

Color Scheme:
- All text: GREEN
- Section headings (TEMPERATURE, GRAVITY, etc.): WHITE & BOLD  
- Bar charts: YELLOW (normal range) / RED (out of range)
- Status indicators: GREEN (●CONNECTED) / RED (●DISCONNECTED)
```

## Current Implementation

### Core Applications

1. **tilt_monitor.py** - Complete terminal ASCII interface monitor
   - Real-time display with large ASCII numbers for gravity and temperature
   - Side-by-side history charts for temperature and gravity trends  
   - Instant keyboard controls (q=quit, c=configure, h=help)
   - Built-in interactive calibration system for temperature and gravity
   - BrewStat.us cloud logging with configurable upload intervals
   - Multi-device support for all 8 Tilt colors
   - Automatic data logging to CSV files

2. **tilt_scanner.py** - Core Bluetooth scanning engine
   - iBeacon protocol implementation for Tilt detection
   - Multi-device scanning and data parsing
   - Calibration system with offset corrections
   - Real-time RSSI signal strength monitoring

3. **calibrate_tilt.py** - Device calibration utility
   - Interactive calibration process
   - Temperature and gravity offset corrections
   - Persistent calibration storage

### Usage

```bash
# Install dependencies
pip install -r requirements.txt

# Run main monitor (requires root for Bluetooth)
sudo python3 tilt_monitor.py

# Calibrate devices
sudo python3 calibrate_tilt.py
```

### Interface Features

<<<<<<< HEAD
- **Large ASCII Art Numbers**: 7-row high display with perfect mathematical centering
- **Symmetric Layout**: Identical 33-character wide boxes for gravity and temperature
- **Real-time Updates**: 3-second refresh cycle
- **Aligned History Charts**: Gravity and temperature charts positioned below their corresponding big numbers
=======
- **Large ASCII Art Numbers**: 7-row high display for easy reading
- **Real-time Updates**: 3-second refresh cycle
- **History Charts**: 24-hour temperature and gravity trends
>>>>>>> e7d9d537
- **Signal Monitoring**: RSSI strength and last update timestamps  
- **Built-in Calibration**: Interactive temperature and gravity calibration system
- **Cloud Integration**: Automatic BrewStat.us uploads every 15 minutes
- **Configuration Screen**: Interactive setup for API keys, upload intervals, and device calibration
- **Instant Controls**: No Enter key required for q/c/h commands

## Project Status

- [x] Project initialization and research
- [x] Bluetooth protocol implementation (iBeacon/BLE)
- [x] Library evaluation and aioblescan integration
- [x] Complete terminal ASCII interface development
- [x] Multi-device support and calibration system
- [x] BrewStat.us cloud logging integration
- [x] Data storage and history tracking
- [x] Real-time monitoring with instant controls<|MERGE_RESOLUTION|>--- conflicted
+++ resolved
@@ -1,5 +1,6 @@
 # Tilt Hydrometer Terminal Display and Brewstat.us Logger
 
+```
 [ONLINE] RED TILT - 12:16:49
 ----------------------------------------------------------------------
 
@@ -33,6 +34,7 @@
 ----------------------------------------------------------------------
 
 BrewStat.us: ENABLED | CSV: 1 readings | Press: 'q'=quit 'c'=config
+```
 
 ## Project Goals
 
@@ -294,16 +296,10 @@
 
 ### Interface Features
 
-<<<<<<< HEAD
 - **Large ASCII Art Numbers**: 7-row high display with perfect mathematical centering
 - **Symmetric Layout**: Identical 33-character wide boxes for gravity and temperature
 - **Real-time Updates**: 3-second refresh cycle
 - **Aligned History Charts**: Gravity and temperature charts positioned below their corresponding big numbers
-=======
-- **Large ASCII Art Numbers**: 7-row high display for easy reading
-- **Real-time Updates**: 3-second refresh cycle
-- **History Charts**: 24-hour temperature and gravity trends
->>>>>>> e7d9d537
 - **Signal Monitoring**: RSSI strength and last update timestamps  
 - **Built-in Calibration**: Interactive temperature and gravity calibration system
 - **Cloud Integration**: Automatic BrewStat.us uploads every 15 minutes
